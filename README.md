# Bulk OCR Processing System 🔍

A modern, efficient system for processing large volumes of documents through OCR (Optical Character Recognition), built with Next.js 14.2.16. Configure your preferred OCR provider (Google Cloud Vision or Azure Computer Vision) directly through the user interface.

## ✨ Features

- 📤 Drag-and-drop file uploads with real-time progress tracking
- 🔄 Robust job queue management with IndexedDB storage
- 📊 Interactive dashboard with processing metrics
- 🎯 Support for multiple OCR providers (Google Cloud Vision & Azure)
- ⚙️ In-app OCR configuration with API key validation
- 🖼️ Advanced document viewer with:
  - 🔍 Smooth zoom controls with presets
  - 🖱️ Pan/drag functionality for zoomed images
  - 📐 Fit-to-screen and reset zoom options
  - 🔄 Responsive loading states
  - 📱 Touch-friendly controls
- 🔍 Support for PDF, JPEG, PNG, TIFF, and WebP formats
- ⚡ Optimized batch processing with configurable concurrency
- 🌐 Enhanced multilingual support with RTL text processing
- 🔐 Secure API key management with visibility toggle
- 🎨 Dark mode support with system theme detection
- 💾 Efficient caching for improved performance

## App Demo Video

Below is a demo of the OCR Web App in action:
https://github.com/NayerAli/v2-ocr/blob/main/public/demo_ocr_app.mp4

<<<<<<< HEAD
![OCR Web App Demo](./public/demo_ocr_app.mp4)

![OCR Web App Demo](./public/demo_ocr_app.gif)

=======
<video controls width="640">
  <source src="[/public/demo_ocr_app.mp4](https://github.com/NayerAli/v2-ocr/blob/main/public/demo_ocr_app.mp4)" type="video/mp4">
  Your browser does not support the video tag.
</video>
>>>>>>> 208b8f6b

## 🚀 Getting Started

### Prerequisites

- Node.js 20.x or later
- NPM or pnpm

### Installation

1. Clone the repository:
```bash
git clone https://github.com/NayerAli/v2-ocr
cd v2-ocr
```

2. Install dependencies:
```bash
npm install
# or
pnpm install
```

3. Start the development server:
```bash
npm run dev
# or
pnpm dev
```

Visit [http://localhost:3000](http://localhost:3000) to see the application.

## 🛠️ Configuration

### OCR Provider Settings

Configure your OCR provider directly in the settings dialog:
- Provider selection (Google Cloud Vision or Azure Computer Vision)
- API key management with validation
- Azure region configuration
- Language preferences with RTL support
- Batch processing options
- Concurrent processing limits

### Document Viewer Settings

Customize the document viewing experience:
- Zoom presets (25% to 200%)
- Pan sensitivity
- Fit-to-screen options
- RTL text display preferences
- Loading state customization

### Processing Options

Customize processing behavior with:
- Batch size (1-50 pages)
- Concurrent processing (1-5 files)
- Language detection
- File format preferences
- Queue management settings

## 📁 Project Structure

```
├── app/
│   ├── components/                             # App-specific components
│   │   ├── analytics-panel.tsx                 # Dashboard analytics component
│   │   ├── document-list.tsx                   # Document grid/list view
│   │   ├── document-details-dialog.tsx         # Document info modal
│   │   ├── file-upload.tsx                     # Drag-n-drop upload component
│   │   ├── header.tsx                          # Main navigation header
│   │   ├── settings-dialog.tsx                 # OCR configuration modal
│   │   └── settings-panel.tsx                  # Settings management panel
│   ├── documents/                              # Document-related pages
│   │   └── [id]/                               # Dynamic document view route
│   ├── fonts/
│   ├── globals.css
│   ├── layout.tsx
│   └── page.tsx                                # Homepage
├── components/                                 # Shared components
│   ├── ui/                                     # Shadcn UI components
│   ├── theme-provider.tsx                      # Dark/light theme provider
│   └── toast.tsx                               # Toast notification wrapper
├── config/
│   └── constants.ts                            # Global constants and settings
├── hooks/                                      # Custom React hooks
├── lib/
│   ├── indexed-db.ts                           # IndexedDB storage operations
│   ├── mock-ocr.ts
│   └── processing-service.ts
├── store/
├── types/
│   └── index.ts
├── .env
├── Dockerfile
├── components.json
├── next.config.mjs
├── package.json
├── tailwind.config.ts
└── tsconfig.json
```

## 🔧 Technical Stack

- **Framework**: Next.js 14.2.16
- **UI Components**: Shadcn UI, Radix UI
- **Styling**: Tailwind CSS
- **Storage**: IndexedDB
- **Form Validation**: Zod
- **State Management**: React Server Components + Zustand
- **File Processing**: Built-in MIME type detection
- **Internationalization**: Enhanced RTL support
- **Performance**: Client-side caching, optimized rendering

## 📝 License

This project is licensed under the MIT License - see the [LICENSE](LICENSE) file for details.

## 🤝 Contributing

Contributions are welcome! Please feel free to submit a Pull Request.

1. Fork the project
2. Create your feature branch (`git checkout -b feature/AmazingFeature`)
3. Commit your changes (`git commit -m 'Add some AmazingFeature'`)
4. Push to the branch (`git push origin feature/AmazingFeature`)
5. Open a Pull Request

## 📫 Support

For support, please open an issue in the GitHub repository or contact the maintainers.

---

Built with ❤️ using Next.js<|MERGE_RESOLUTION|>--- conflicted
+++ resolved
@@ -25,19 +25,10 @@
 ## App Demo Video
 
 Below is a demo of the OCR Web App in action:
-https://github.com/NayerAli/v2-ocr/blob/main/public/demo_ocr_app.mp4
-
-<<<<<<< HEAD
 ![OCR Web App Demo](./public/demo_ocr_app.mp4)
 
 ![OCR Web App Demo](./public/demo_ocr_app.gif)
 
-=======
-<video controls width="640">
-  <source src="[/public/demo_ocr_app.mp4](https://github.com/NayerAli/v2-ocr/blob/main/public/demo_ocr_app.mp4)" type="video/mp4">
-  Your browser does not support the video tag.
-</video>
->>>>>>> 208b8f6b
 
 ## 🚀 Getting Started
 
